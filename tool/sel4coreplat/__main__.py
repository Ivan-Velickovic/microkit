--- conflicted
+++ resolved
@@ -44,7 +44,7 @@
 from os import environ
 from math import log2, ceil
 from sys import argv, executable, stderr
-from yaml import load  as yaml_load, Loader as YamlLoader
+from yaml import load as yaml_load, Loader as YamlLoader
 
 from typing import Dict, List, Optional, Tuple, Union
 
@@ -1096,15 +1096,9 @@
     tcb_objects = init_system.allocate_objects(Sel4Object.Tcb, tcb_names)
     tcb_caps = [tcb_obj.cap_addr for tcb_obj in tcb_objects]
     schedcontext_names = [f"SchedContext: PD={pd.name}" for pd in system.protection_domains]
-<<<<<<< HEAD
-    schedcontext_objects = init_system.allocate_objects(SEL4_SCHEDCONTEXT_OBJECT, schedcontext_names, size=PD_SCHEDCONTEXT_SIZE)
+    schedcontext_objects = init_system.allocate_objects(Sel4Object.SchedContext, schedcontext_names, size=PD_SCHEDCONTEXT_SIZE)
     pds_with_endpoints = [pd for pd in system.protection_domains if pd.needs_ep]
     endpoint_names = ["EP: Monitor Fault"] + [f"EP: PD={pd.name}" for pd in pds_with_endpoints]
-=======
-    schedcontext_objects = init_system.allocate_objects(Sel4Object.SchedContext, schedcontext_names, size=PD_SCHEDCONTEXT_SIZE)
-    pp_protection_domains = [pd for pd in system.protection_domains if pd.pp]
-    endpoint_names = ["EP: Monitor Fault"] + [f"EP: PD={pd.name}" for pd in pp_protection_domains]
->>>>>>> fd2df3e2
     reply_names = ["Reply: Monitor"]+ [f"Reply: PD={pd.name}" for pd in system.protection_domains]
     reply_objects = init_system.allocate_objects(Sel4Object.Reply, reply_names)
     reply_object = reply_objects[0]
